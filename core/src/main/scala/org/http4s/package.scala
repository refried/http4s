--- conflicted
+++ resolved
@@ -2,13 +2,7 @@
 
 import http4s.attributes._
 import http4s.ext.Http4sString
-<<<<<<< HEAD
 import scala.concurrent.{ExecutionContext, Promise, Future}
-=======
-import play.api.libs.iteratee.{Enumeratee, Iteratee}
-import scala.language.implicitConversions
-import concurrent.ExecutionContext
->>>>>>> dbaa7e47
 import com.typesafe.config.{ConfigFactory, Config}
 import org.http4s.attributes.RequestScope
 import org.http4s.attributes.AppScope
@@ -32,16 +26,9 @@
   
   private[http4s] implicit def string2Http4sString(s: String) = new Http4sString(s)
 
-<<<<<<< HEAD
-  trait RouteHandler {
-    implicit val appScope = AppScope()
-    val attributes = appScope.newAttributesView()
-    def apply(): HttpService
-=======
   // TODO: why should this have a scope? it just generates routes...
   trait RouteHandler { self =>
-    def apply(implicit executionContext: ExecutionContext): Route
->>>>>>> dbaa7e47
+    def apply(): HttpService
   }
 
   protected[http4s] val Http4sConfig: Config = ConfigFactory.load()
