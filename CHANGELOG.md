<<<<<<< HEAD
# v0.13.0 (unreleased)
* Add a client backed based on async-http-client.
* Encode keys when rendering a query string.
* New entity decoder based on json4s' extract.
* Content-Length now accepts a Long.
* Upgrade to circe-0.3, json4s-3.3, and other patches.
* Fix deadlocks in blaze resulting from default executor on single-CPU machines.
* Refactor `DecodeFailure` into a new `RequestFailure` hierarchy.
=======
# v0.12.2 (2016-02-22)
* Upgrade to jawn-0.8.4 to fix decoding escaped characters in JSON.
>>>>>>> 3f108574

# v0.12.1 (2016-01-30)
* Encode keys as well as values when rendering a query.
* Don't encode '?' or '/' when encoding a query.

# v0.12.0 (2016-01-15)
* Refactor the client API for resource safety when not reading the entire body.
* Rewrite client connection pool to support  maximum concurrent connections instead of maximum idle connections.
* Optimize body collection for better connection keep-alive rate.
* Move `Service` and `HttpService`, because a `Client` can be viewed as a `Service`.
* Remove custom `DateTime` in favor of `java.time.Instant`.
* Support status 451 Unavailable For Legal Reasons.
* Various blaze-client optimizations.
* Don't let Blaze `IdentityWriter` write more than Content-Length bytes.
* Remove `identity` `Transfer-Encoding`, which was removed in HTTP RFC errata.
* In blaze, `requireClose` is now the return value of `writeEnd`.
* Remove body from `Request.toString` and `Response.toString`.
* Move blaze parser into its own class.
* Trigger a disconnect if an ignored body is too long.
* Configurable thread factories for happier profiling.
* Fix possible deadlock in default client execution context.

# v0.11.3 (2015-12-28)
* Blaze upgrade to fix parsing HTTP responses without a reason phrase.
* Don't write more than Content-Length bytes in blaze.
* Fix infinite loop in non-blocking Servlet I/O.
* Never write a response body on HEAD requests to blaze.
* Add missing `'&'` between multivalued k/v pairs in `UrlFormCodec.encode`

# v0.11.2 (2015-12-04)
* Fix stack safety issue in async servlet I/O.
* Reduce noise from timeout exceptions in `ClientTimeoutStage`.
* Address file descriptor leaks in blaze-client.
* Fix `FollowRedirect` middleware for 303 responses.
* Support keep-alives for client requests with bodies. 

# v0.11.1 (2015-11-29)
* Honor `connectorPoolSize` and `bufferSize` parameters in `BlazeBuilder`.
* Add convenient `ETag` header constructor.
* Wait for final chunk to be written before closing the async context in non-blocking servlet I/O.
* Upgrade to jawn-streamz-0.7.0 to use scalaz-stream-0.8 across the board.

# v0.11.0 (2015-11-20)
* Upgrade to scalaz-stream 0.8
* Add Circe JSON support module.
* Add ability to require content-type matching with EntityDecoders.
* Cleanup blaze-client internals.
* Handle empty static files.
* Add ability to disable endpoint authentication for the blaze client.
* Add charset encoding for Argonaut JSON EntityEncoder.

# v0.10.1 (2015-10-07)
* Processes render data in chunked encoding by default.
* Incorporate type name into error message of QueryParam.
* Comma separate Access-Control-Allow-Methods header values.
* Default FallThrough behavior inspects for the FallThrough.fallthroughKey.

# v0.10.0 (2015-09-03)
* Replace `PartialService` with the `Fallthrough` typeclass and `orElse` syntax.
* Rename `withHeaders` to `replaceAllHeaders`
* Set https endpoint identification algorithm when possible.
* Stack-safe `ProcessWriter` in blaze.
* Configureable number of connector threads and buffer size in blaze-server.

# v0.9.3 (2015-08-27)
* Trampoline recursive calls in blaze ProcessWriter.
* Handle server hangup and body termination correctly in blaze client.

# v0.9.2 (2015-08-26)
* Bump http4s-websockets to 1.0.3 to properly decode continuation opcode.
* Fix metrics incompatibility when using Jetty 9.3 backend.
* Preserve original headers when appending as opposed to quoting.

# v0.9.1 (2015-08-19)
* Fix bug in servlet nio handler.

# v0.9.0 (2015-08-15)
* Require Java8.
* `StaticFile` uses the filename extension exclusively to determine media-type.
* Add `/` method to `Uri`.
* Add `UrlFormLifter` middleware to aggregate url-form parameters with the query parameters.
* Add local address information to the `Request` type. 
* Add a Http method 'or' (`|`) extractor.
* Add `VirtualHost` middleware for serving multiple sites from one server.
* Add websocket configuration to the blaze server builder.
* Redefine default timeout status code to 500. 
* Redefine the `Service` arrow result from `Task[Option[_]]` to `Task[_]`.
* Don't extend `AllInstances` with `Http4s` omnibus import object.
* Use UTF-8 as the default encoding for text bodies.
* Numerous bug fixes by numerous contributors!

# v0.8.5 (2015-08-26)
* Preserve original headers when appending as opposed to quoting.
* Upgrade to jawn-0.8.3 to avoid transitive dependency on GPL2 jmh

# v0.8.4 (2015-07-13)
* Honor the buffer size parameter in gzip middleware.
* Handle service exceptions in servlet backends.
* Respect asyncTimeout in servlet backends.
* Fix prefix mounting bug in blaze-server.
* Do not apply CORS headers to unsuccessful OPTIONS requests.

# v0.8.3 (2015-07-02)
* Fix bug parsing IPv4 addresses found in URI construction.

# v0.8.2 (2015-06-22)
* Patch instrumented handler for Jetty to time async contexts correctly.
* Fix race condition with timeout registration and route execution in blaze client
* Replace `ConcurrentHashMap` with synchronized `HashMap` in `staticcontent` package.
* Fix static content from jars by avoiding `"//"` in path uris when serving static content.
* Quote MediaRange extensions.
* Upgrade to jawn-streamz-0.5.0 and blaze-0.8.2.
* Improve error handling in blaze-client.
* Respect the explicit default encoding passed to `decodeString`.

# v0.8.1 (2015-06-16)
* Authentication middleware integrated into the server package.
* Static content tools integrated into the server package.
* Rename HttpParser to HttpHeaderParser and allow registration and removal of header parsers.
* Make UrlForm EntityDecoder implicitly resolvable.
* Relax UrlForm parser strictness.
* Add 'follow redirect' support as a client middleware.
* Add server middleware for auto retrying uris of form '/foo/' as '/foo'.
* Numerous bug fixes.
* Numerous version bumps.

# ~~v0.8.0 (2015-06-16)~~
* Mistake.  Go straight to v0.8.1.

# v0.7.0 (2015-05-05)
* Add QueryParamMatcher to the dsl which returns a ValidationNel.
* Dsl can differentiate between '/foo/' and '/foo'.
* Added http2 support for blaze backend.
* Added a metrics middleware usable on all server backends.
* Websockets are now modeled by an scalaz.stream.Exchange.
* Add `User-Agent` and `Allow` header types and parsers.
* Allow providing a Host header to the blaze client.
* Upgrade to scalaz-stream-7.0a.
* Added a CORS middleware.
* Numerous bug fixes.
* Numerous version bumps.

# v0.6.5 (2015-03-29)
* Fix bug in Request URI on servlet backend with non-empty context or servlet paths.
* Allow provided Host header for Blaze requests.

# v0.6.4 (2015-03-15)
* Avoid loading javax.servlet.WriteListener when deploying to a servlet 3.0 container.

# ~~v0.6.3 (2015-03-15)~~
* Forgot to pull origin before releasing.  Use v0.6.4 instead.

# v0.6.2 (2015-02-27)
* Use the thread pool provided to the Jetty servlet builder.
* Avoid throwing exceptions when parsing headers.
* Make trailing slash insignificant in service prefixes on servlet containers.
* Fix mapping of servlet query and mount prefix.

# v0.6.1 (2015-02-04)
* Update to blaze-0.5.1
* Remove unneeded error message (90b2f76097215)
* GZip middleware will not throw an exception if the AcceptEncoding header is not gzip (ed1b2a0d68a8)

# v0.6.0 (2015-01-27)

## http4s-core
* Remove ResponseBuilder in favor of Response companion.
* Allow '';'' separators for query pairs.
* Make charset on Message an Option.
* Add a `flatMapR` method to EntityDecoder.
* Various enhancements to QueryParamEncoder and QueryParamDecoder.
* Make Query an IndexedSeq.
* Add parsers for Location and Proxy-Authenticate headers.
* Move EntityDecoder.apply to `Request.decode` and `Request.decodeWith`
* Move headers into `org.http4s.headers` package.
* Make UriTranslation respect scriptName/pathInfo split.
* New method to resolve relative Uris.
* Encode query and fragment of Uri.
* Codec and wrapper type for URL-form-encoded bodies.

## http4s-server
* Add SSL support to all server builders.

## http4s-blaze-server
* Add Date header to blaze-server responses.
* Close connection when error happens during body write in blaze-server.

## http4s-servlet
* Use asynchronous servlet I/O on Servlet 3.1 containers.
* ServletContext syntax for easy mounting in a WAR deployment.
* Support Dropwizard Metrics collection for servlet containers.

## http4s-jawn
* Empty strings are a JSON decoding error.

## http4s-argonaut
* Add codec instances for Argonaut's CodecJson.

## http4s-json4s
* Add codec instances for Json4s' Reader/Writer.

## http4s-twirl
* New module to support Twirl templates

## http4s-scala-xml
* Split scala-xml support into http4s-scala-xml module.
* Change inferred type of `scala.xml.Elem` to `application/xml`.

## http4s-client
* Support for signing oauth-1 requests in client.

## http4s-blaze-client
* Fix blaze-client when receiving HTTP1 response without Content-Length header.
* Change default blaze-client executor to variable size.
* Fix problem with blaze-client timeouts.

# v0.5.4 (2015-01-08)
* Upgrade to blaze 0.4.1 to fix header parsing issue in blaze http/1.x client and server.

# v0.5.3 (2015-01-05)
* Upgrade to argonaut-6.1-M5 to match jawn. [#157](https://github.com/http4s/http4s/issues/157)

# v0.5.2 (2015-01-02)
* Upgrade to jawn-0.7.2.  Old version of jawn was incompatible with argonaut. [#157]](https://github.com/http4s/http4s/issues/157)

# v0.5.1 (2014-12-23)
* Include context path in calculation of scriptName/pathInfo. [#140](https://github.com/http4s/http4s/issues/140)
* Fix bug in UriTemplate for query params with multiple keys.
* Fix StackOverflowError in query parser. [#147](https://github.com/http4s/http4s/issues/147)
* Allow ';' separators for query pairs.

# v0.5.0 (2014-12-11)
* Client syntax has evloved and now will include Accept headers when used with EntityDecoder
* Parse JSON with jawn-streamz.
* EntityDecoder now returns an EitherT to make decoding failure explicit.
* Renamed Writable to EntityEncoder
* New query param typeclasses for encoding and decoding query strings.
* Status equality now discards the reason phrase.
* Match AttributeKeys as singletons.
* Added async timeout listener to servlet backends.
* Start blaze server asynchronously.
* Support specifying timeout and executor in blaze-client.
* Use NIO for encoding files.

# v0.4.2 (2014-12-01)
* Fix whitespace parsing in Authorization header [#87](https://github.com/http4s/http4s/issues/87)

# v0.4.1 (2014-11-20)
* `Uri.query` and `Uri.fragment` are no longer decoded. [#75](https://github.com/http4s/http4s/issues/75)

# v0.4.0 (2014-11-18)

* Change HttpService form a `PartialFunction[Request,Task[Response]]` to `Service[Request, Response]`,
  a type that encapsulates a `Request => Task[Option[Response]]`
* Upgrade to scalaz-stream-0.6a
* Upgrade to blaze-0.3.0
* Drop scala-logging for log4s
* Refactor ServerBuilders into an immutable builder pattern.
* Add a way to control the thread pool used for execution of a Service
* Modernize the Renderable/Renderer framework
* Change Renderable append operator from ~ to <<
* Split out the websocket codec and types into a seperate package
* Added ReplyException, an experimental way to allow an Exception to encode
  a default Response on for EntityDecoder etc.
* Many bug fixes and slight enhancements

# v0.3.0 (2014-08-29)

* New client API with Blaze implementation
* Upgrade to scalaz-7.1.0 and scalaz-stream-0.5a
* JSON Writable support through Argonaut and json4s.
* Add EntityDecoders for parsing bodies.
* Moved request and response generators to http4s-dsl to be more flexible to 
  other frameworks'' syntax needs.
* Phased out exception-throwing methods for the construction of various
  model objects in favor of disjunctions and macro-enforced literals.
* Refactored imports to match the structure followed by [scalaz](https://github.com/scalaz/scalaz).

# v0.2.0 (2014-07-15)

* Scala 2.11 support
* Spun off http4s-server module. http4s-core is neutral between server and
  the future client.
* New builder for running Blaze, Jetty, and Tomcat servers.
* Configurable timeouts in each server backend.
* Replace Chunk with scodec.bits.ByteVector.
* Many enhancements and bugfixes to URI type.
* Drop joda-time dependency for slimmer date-time class.
* Capitalized method names in http4s-dsl.

# v0.1.0 (2014-04-15)

* Initial public release.<|MERGE_RESOLUTION|>--- conflicted
+++ resolved
@@ -1,4 +1,3 @@
-<<<<<<< HEAD
 # v0.13.0 (unreleased)
 * Add a client backed based on async-http-client.
 * Encode keys when rendering a query string.
@@ -7,10 +6,9 @@
 * Upgrade to circe-0.3, json4s-3.3, and other patches.
 * Fix deadlocks in blaze resulting from default executor on single-CPU machines.
 * Refactor `DecodeFailure` into a new `RequestFailure` hierarchy.
-=======
+
 # v0.12.2 (2016-02-22)
 * Upgrade to jawn-0.8.4 to fix decoding escaped characters in JSON.
->>>>>>> 3f108574
 
 # v0.12.1 (2016-01-30)
 * Encode keys as well as values when rendering a query.
